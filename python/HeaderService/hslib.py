# This file is part of HeaderService
#
# Developed for the LSST Data Management System.
# This product includes software developed by the LSST Project
# (https://www.lsst.org).
# See the COPYRIGHT file at the top-level directory of this distribution
# for details of code ownership.
#
# This program is free software: you can redistribute it and/or modify
# it under the terms of the GNU General Public License as published by
# the Free Software Foundation, either version 3 of the License, or
# (at your option) any later version.
#
# This program is distributed in the hope that it will be useful,
# but WITHOUT ANY WARRANTY; without even the implied warranty of
# MERCHANTABILITY or FITNESS FOR A PARTICULAR PURPOSE.  See the
# GNU General Public License for more details.
#
# You should have received a copy of the GNU General Public License
# along with this program.  If not, see <https://www.gnu.org/licenses/>.

import salpytools
import HeaderService
import HeaderService.hutils as hutils
import HeaderService.hscalc as hscalc
import logging
import os
import sys
import socket
import time

# the controller we want to listen to
# TODO: This could be a configurable list
_CONTROLER_list = ['enterControl',
                   'exitControl',
                   'start',
                   'standby',
                   'enable',
                   'disable']

spinner = hutils.spinner

LOGGER = logging.getLogger(__name__)


class HSworker:

    """ A Class to run and manage the Header Service"""

    def __init__(self, **keys):

        self.keys = keys
        # Unpack the dictionary of **keys into variables to do:
        # self.keyname = key['keyname']
        for k, v in list(keys.items()):
            setattr(self, k, v)

        self.setup_logging()

        # Inititalize the State class to keep track of the system's state
        self.init_State()

        # Extract the unique channel by topic/device
        LOGGER.info("Extracting Telemetry channels from telemetry dictionary")
        self.get_channels()

        # Get the hostname and IP address
        self.get_ip()

        # The user running the process
        self.USER = os.environ['USER']

    def get_ip(self):
        self.ip_address = socket.gethostbyname(socket.gethostname())
        LOGGER.info("Will use IP: {} for broadcasting".format(self.ip_address))

    def setup_logging(self):
        """
        Simple Logger definitions across this module, we call the generic
        function defined in hutils.py
        """
        # Make sure the directory exists
        dirname = os.path.dirname(self.logfile)
        if dirname != '':
            self.check_outdir(dirname)
        hutils.create_logger(logfile=self.logfile, level=self.loglevel)
        LOGGER.info("Will send logging to: {}".format(self.logfile))

    def init_State(self, start_state=None):
        """
        Initialize the State object that keeps track of the HS current state.
        We use a start_state to set the initial state
        """
        if start_state:
            self.start_state = start_state

        self.State = salpytools.DeviceState(Device='ATHeaderService', default_state=self.start_state)
        self.State.send_logEvent('summaryState')
        # Create threads for the controller we want to listen to
        self.tControl = {}
        for ctrl_name in _CONTROLER_list:
            self.tControl[ctrl_name] = salpytools.DDSController(ctrl_name, Device='ATHeaderService',
                                                                State=self.State)
            self.tControl[ctrl_name].start()

        # Set the message for 'SettingApplied' here, we should want to control
        # these from here in the future
        self.State.settings = "HeaderService version:{}\nts_xml version:{}".format(HeaderService.version,
                                                                                   self.ts_xml)

    def get_channels(self):
        """Extract the unique channel by topic/device"""
        LOGGER.info("Extracting Telemetry channels from telemetry dictionary")
        self.channels = extract_telemetry_channels(self.telemetry,
                                                   start_collection_event=self.start_collection_event,
                                                   end_collection_event=self.end_collection_event,
                                                   imageParam_event=self.imageParam_event)

        # Separate the keys to collect at the 'end' from the ones at 'start'
        t = self.telemetry  # Short-cut
        self.keywords_start = [k for k in t.keys() if t[k]['collect_after_event'] == 'start_collection_event']
        self.keywords_end = [k for k in t.keys() if t[k]['collect_after_event'] == 'end_collection_event']

    def make_connections(self, start=True):
        """
        Make connection to channels and start the threads as defined
        by the meta-data, and make additional connection for Start/End
        of telemetry Events
        """
        # The dict containing all of the threads and connections
        self.SALconn = {}
        for name, c in self.channels.items():
            self.SALconn[name] = salpytools.DDSSubscriber(c['device'], c['topic'], Stype=c['Stype'])
            if start:
                self.SALconn[name].start()

        # Select the start_collection channel
        self.name_start = get_channel_name(self.start_collection_event)
        self.StartInt = self.SALconn[self.name_start]

        # Select the end_collection channel
        self.name_end = get_channel_name(self.end_collection_event)
        self.EndTelem = self.SALconn[self.name_end]

    def check_outdir(self, filepath):
        """ Make sure that we have a place to put the files"""
        if not os.path.exists(filepath):
            os.makedirs(filepath)
            LOGGER.info("Created dirname:{}".format(filepath))

    def run(self, **keys):

        # Unpack the dictionary of **keys into variables to do:
        # self.keyname = key['keyname']
        for k, v in list(keys.items()):
            setattr(self, k, v)
            # print k,v

        # Subscribe to each of the channels we want to susbcribe and store
        # the connection in a dictionary
        LOGGER.info("*** Starting Connections for Meta-data ***")
        self.make_connections()

        # Make sure that we have a place to put the files
        self.check_outdir(self.filepath)

        # Start the web server
        hutils.start_web_server(self.filepath, port_number=self.port_number)

        # And the object to send DMHS messages
        # TODO -- Make this configurable too
        self.dmhs = salpytools.DDSSend("ATHeaderService")
        if self.send_efd_message:
            self.efd = salpytools.DDSSend('EFD')

        # Load up the header template
        self.HDR = HeaderService.HDRTEMPL_ATSCam(vendor=self.vendor,
                                                 write_mode=self.write_mode,
                                                 hdu_delimiter=self.hdu_delimiter)
        self.HDR.load_templates()

        # Go into the eternal loop
        self.run_loop()

    def update_header_geometry(self):

        # Image paramters
        LOGGER.info("Extracting Image Parameters")
        # Extract from telemetry and identify the channel
        name = get_channel_name(self.imageParam_event)
        myData = self.SALconn[name].getCurrent(getNone=True)
        # exit in case we cannot get data from SAL
        if myData is None:
            LOGGER.warning("Cannot get geometry myData from {}".format(name))
            return

        # in case we want to get NAXIS1/NAXIS2, etc.
        geom = hutils.get_image_size_from_imageReadoutParameters(myData)
        # We update the headers and reload them
        self.HDR.CCDGEOM.overh = geom['overh']
        self.HDR.CCDGEOM.overv = geom['overv']
        self.HDR.CCDGEOM.preh = geom['preh']
        LOGGER.info("Reloadling templates")
        self.HDR.load_templates()
        LOGGER.info("For reference: NAXIS1={}".format(geom['NAXIS1']))
        LOGGER.info("For reference: NAXIS2={}".format(geom['NAXIS2']))
        LOGGER.info("Received: overv={}, overh={}, preh={}".format(geom['overv'],
                                                                   geom['overh'],
                                                                   geom['preh']))

    def update_header(self):

        """Update FITSIO header object using the captured metadata"""
        for k, v in self.metadata.items():
            LOGGER.info("Updating header with {:8s} = {}".format(k, v))
            self.HDR.update_record(k, v, 'PRIMARY')

    def get_filenames(self):
        """
        Extract from which section of telemetry we will extract
        'imageName' and define the output names based on that ID
        """
        # Extract from telemetry and identify the channel
        name = get_channel_name(self.imageName_event)
        myData = self.SALconn[name].getCurrent()
        self.imageName = getattr(myData, self.imageName_event['value'])

        # Construct the hdr and fits filename
        self.filename_HDR = os.path.join(self.filepath, self.format_HDR.format(self.imageName))
        self.filename_FITS = self.format_FITS.format(self.imageName)

    def run_loop(self):

        """Run the loop that waits for a newEvent"""
        loop_n = 0
        while True:

            if self.State.current_state != 'ENABLED':
                sys.stdout.flush()
                sys.stdout.write("Current State is {} [{}]".format(self.State.current_state, next(spinner)))
                sys.stdout.write('\r')

            # newEvent (i.e. startIntegration) loop
            elif self.StartInt.newEvent:
                # Clean/purge all metadata
                self.clean()
                sys.stdout.flush()
                LOGGER.info("Received: {} Event".format(self.name_start))
                self.get_filenames()
                LOGGER.info("Extracted value for imageName: {}".format(self.imageName))

                # Collect metadata at start of integration
                LOGGER.info("Collecting Metadata START : {} Event".format(self.name_start))
                self.collect(self.keywords_start)

                # Wait for end Event (i.e. end of telemetry)
                LOGGER.info("Current State is {} -- waiting for {} event".format(self.State.current_state,
                                                                                 self.name_end))
                # Get the timeStampAcquisitionStart for StartInt
                myData = self.StartInt.getCurrent(getNone=True)
                self.EndTelem.waitEvent(timeout=self.timeout_endTelem,
                                        after_timeStamp=myData.timeStampAcquisitionStart)
                # Ensure that EndTelem.newEvent happens AFTER StartInt.newEvent
                if self.EndTelem.newEvent:
                    sys.stdout.flush()
                    LOGGER.info("Received: {} Signal".format(self.name_end))
                    # Store the creation date of the header file -- i.e. now!!
                    self.metadata['DATE'] = time.time()
                    # Collect metadata at end of integration
                    LOGGER.info("Collecting Metadata END: {} Event".format(self.name_end))
                    self.collect(self.keywords_end)
                    # Collect metadata created by the HeaderService
                    LOGGER.info("Collecting Metadata from HeaderService")
                    self.collect_from_HeaderService()
                    # First we update the header using the information
                    # from the camera geometry
                    self.update_header_geometry()
                    self.update_header()
                    # Write the header
                    self.write()
                    # Announce creation event
                    self.announce()
                    self.EndTelem.newEvent = False
                    LOGGER.info("------------------------------------------")
                elif self.EndTelem.timeoutEvent:
                    sys.stdout.flush()
                    LOGGER.warning("Received timeout: {} Signal".format(self.name_end))
                    LOGGER.info("Sending Error Event for timeout")
                    self.timeoutError()
                else:
                    LOGGER.warning("Exited newEvent wait without newEvent or timeout")
            else:
                sys.stdout.flush()
                sys.stdout.write("Current State is {} -- waiting for {} Event...[{}]".format(
                    self.State.current_state, self.name_start, next(spinner)))
                sys.stdout.write('\r')
                time.sleep(self.tsleep)

            time.sleep(self.tsleep)
            loop_n += 1

    def timeoutError(self):
        # Send error code for timeout case
        kw = {'errorCode': 3010,
              'errorReport': "Timeout while waiting for {} Event".format(self.name_end),
              'traceback': '',
              'priority': 1,
              }
        self.dmhs.send_Event('errorCode', **kw)
        LOGGER.info("Sent errorCode: {}".format(kw))

    def announce(self):
        # Get the md5 for the header file
        md5value = hutils.md5Checksum(self.filename_HDR)
        bytesize = os.path.getsize(self.filename_HDR)
        LOGGER.info("Got MD5SUM: {}".format(md5value))
        # Now we publish filename and MD5
        # Build the kwargs
        kw = {'byteSize': bytesize,
              'checkSum': md5value,
              'generator': 'ATHeaderService',
<<<<<<< HEAD
              'mimeType': self.write_mode.upper(),
=======
              # Make sure this is also changed on hslib_salobj when merged
              'mimeType': self.HDR.mimeType,
>>>>>>> c6591b65
              'url': self.url_format.format(ip_address=self.ip_address,
                                            port_number=self.port_number,
                                            filename_HDR=os.path.basename(self.filename_HDR)),
              'id': self.imageName,
              'version': 1,
              'priority': 1,
              }
        self.dmhs.send_Event('largeFileObjectAvailable', **kw)
        LOGGER.info("Sent largeFileObjectAvailable: {}".format(kw))
        if self.send_efd_message:
            self.efd.send_Event('largeFileObjectAvailable', **kw)

    def write(self):
        """ Function to call to write the header"""
        self.HDR.write_header(self.filename_HDR)
        LOGGER.info("Wrote header to: {}".format(self.filename_HDR))

    def clean(self):
        self.myData = {}
        self.metadata = {}

    def collect(self, keys):
        """ Collect meta-data from the telemetry-connected channels
        and store it in the 'metadata' dictionary"""

        for k in keys:
            name = get_channel_name(self.telemetry[k])
            param = self.telemetry[k]['value']
            # Only access data payload once
            if name not in self.myData:
                self.myData[name] = self.SALconn[name].getCurrent(getNone=True)
                # Only update metadata if self.myData is defined (not None)
            if self.myData[name] is None:
                LOGGER.warning("Cannot get keyword: {} from topic: {}".format(k, name))
            else:
                self.metadata[k] = getattr(self.myData[name], param)

    def collect_from_HeaderService(self):
        """
        Collect and update custom meta-data generated or transformed by
        the HeaderService
        """

        # Reformat and calculate dates based on different timeStamps
        self.DATE = hscalc.get_date_utc(self.metadata['DATE'])
        self.DATE_OBS = hscalc.get_date_utc(self.metadata['DATE-OBS'])
        self.DATE_BEG = hscalc.get_date_utc(self.metadata['DATE-BEG'])
        self.DATE_END = hscalc.get_date_utc(self.metadata['DATE-END'])
        self.metadata['DATE'] = self.DATE.isot
        self.metadata['DATE-OBS'] = self.DATE_OBS.isot
        self.metadata['DATE-BEG'] = self.DATE_BEG.isot
        self.metadata['DATE-END'] = self.DATE_END.isot
        self.metadata['MJD'] = self.DATE.mjd
        self.metadata['MJD-OBS'] = self.DATE_OBS.mjd
        self.metadata['MJD-BEG'] = self.DATE_BEG.mjd
        self.metadata['MJD-END'] = self.DATE_END.mjd
        self.metadata['FILENAME'] = self.filename_FITS

        # The EL/AZ at start
        if 'ELSTART' and 'AZSTART' in self.metadata:
            LOGGER.info("Computing RA/DEC from ELSTART/AZSTART")
            ra, dec = hscalc.get_radec_from_altaz(alt=self.metadata['ELSTART'],
                                                  az=self.metadata['AZSTART'],
                                                  obstime=self.DATE_BEG,
                                                  lat=self.HDR.header['PRIMARY']['OBS-LAT'],
                                                  lon=self.HDR.header['PRIMARY']['OBS-LONG'],
                                                  height=self.HDR.header['PRIMARY']['OBS-ELEV'])
            self.metadata['RASTART'] = ra
            self.metadata['DECSTART'] = dec
        else:
            LOGGER.info("No 'ELSTART' and 'AZSTART'")

        # The EL/AZ at end
        if 'ELEND' and 'AZEND' in self.metadata:
            LOGGER.info("Computing RA/DEC from ELEND/AZEND")
            ra, dec = hscalc.get_radec_from_altaz(alt=self.metadata['ELEND'],
                                                  az=self.metadata['AZEND'],
                                                  obstime=self.DATE_BEG,
                                                  lat=self.HDR.header['PRIMARY']['OBS-LAT'],
                                                  lon=self.HDR.header['PRIMARY']['OBS-LONG'],
                                                  height=self.HDR.header['PRIMARY']['OBS-ELEV'])
            self.metadata['RAEND'] = ra
            self.metadata['DECEND'] = dec
        else:
            LOGGER.info("No 'ELEND' and 'AZEND'")


def get_channel_name(c):
    """ Standard formatting for the name of a channel across modules"""
    return '{}_{}'.format(c['device'], c['topic'])


def extract_telemetry_channels(telem, start_collection_event=None,
                               end_collection_event=None,
                               imageParam_event=None):
    """
    Get the unique telemetry channels from telemetry dictionary to
    define the topics that we need to subscribe to
    """
    channels = {}
    for key in telem:
        # Make the name of the channel unique by appending device
        c = {'device': telem[key]['device'],
             'topic': telem[key]['topic'],
             'Stype': telem[key]['Stype']}
        name = get_channel_name(c)
        # Make sure we don't crate extra channels
        if name not in channels.keys():
            channels[name] = c

    # We also need to make sure that we subscribe to the start/end
    # collection Events in case these were not contained by the
    if start_collection_event:
        c = start_collection_event
        name = get_channel_name(c)
        if name not in channels.keys():
            c['Stype'] = 'Event'
            channels[name] = c

    if end_collection_event:
        c = end_collection_event
        name = get_channel_name(c)
        if name not in list(channels.keys()):
            c['Stype'] = 'Event'
            channels[name] = c

    # The imageParam event
    if imageParam_event:
        c = imageParam_event
        name = get_channel_name(c)
        if name not in channels.keys():
            c['Stype'] = 'Event'
            channels[name] = c

    return channels


def subscribe_to_channels(channels, start=True):
    """ make connection to channels and start the threads"""
    SAL_connection = {}
    for name, c in channels.items():
        SAL_connection[name] = salpytools.DDSSubscriber(c['device'], c['topic'], Stype=c['Stype'])
        if start:
            SAL_connection[name].start()

    return SAL_connection<|MERGE_RESOLUTION|>--- conflicted
+++ resolved
@@ -319,12 +319,8 @@
         kw = {'byteSize': bytesize,
               'checkSum': md5value,
               'generator': 'ATHeaderService',
-<<<<<<< HEAD
-              'mimeType': self.write_mode.upper(),
-=======
               # Make sure this is also changed on hslib_salobj when merged
               'mimeType': self.HDR.mimeType,
->>>>>>> c6591b65
               'url': self.url_format.format(ip_address=self.ip_address,
                                             port_number=self.port_number,
                                             filename_HDR=os.path.basename(self.filename_HDR)),
