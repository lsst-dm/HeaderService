--- conflicted
+++ resolved
@@ -20,11 +20,7 @@
 # along with this program.  If not, see <https://www.gnu.org/licenses/>.
 
 __author__ = "LSST/Felipe Menanteau"
-<<<<<<< HEAD
-__version__ = "2.5.3.2"
-=======
 __version__ = "2.6.0"
->>>>>>> 284f6eb9
 version = __version__
 
 from . import hutils
