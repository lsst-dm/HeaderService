--- conflicted
+++ resolved
@@ -48,13 +48,7 @@
 ELEND   =                      / [deg] Telescope zenith distance at end
 AZEND   =                      / [deg] Telescope azimuth angle at end
 AMEND   =                      / Airmass at end
-<<<<<<< HEAD
-INSTPORT=                      / The instrument port where LATISS is installed
-ATM3PORT=                      / The port the M3 is directing light into
 TRACKSYS=                      / Tracking coordinate system
-=======
-TRACKSYS=                      / Tracking coordinate system from ATMCS
->>>>>>> c5ee958d
 RADESYS =                      / Equatorial coordinate system
 FOCUSZ  =                      / Focus Z position
 OBJECT  =                      / Name of the observed object
